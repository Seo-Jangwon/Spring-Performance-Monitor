--- conflicted
+++ resolved
@@ -1,187 +1,181 @@
-# Mole1
-
-Please recommend a good name if you have one.
-</br>
-</br>
-A Spring Boot performance testing and monitoring tool that can be easily used with a single annotation. It provides real-time monitoring through WebSocket communication, memory tracking, and detailed thread analysis.
-
-<<<<<<< HEAD
-=======
-<!--
->>>>>>> 7eb0549e
-<p>
-  <img src="img.png" alt="Image 1" width="300" />
-  <img src="img_2.png" alt="Image 2" width="200" />
-</p>
-<<<<<<< HEAD
-=======
--->
->>>>>>> 7eb0549e
-
-</br>
-
-## Features
-### 1. Real-time Performance Monitoring
-- Memory Usage Tracking (Heap, Non-Heap)
-- Thread Pool Metrics (Active, Pool Size, Queue Size)
-- GC Activity Monitoring (Young/Old Generation)
-- Method-level Performance Analysis
-
-### 2. Load Testing Capabilities
-- Concurrent User Simulation
-- Configurable Test Parameters
-   - Concurrent Users Count
-   - Request Repeat Count
-   - Ramp-up Period
-- Customizable HTTP Headers
-- Support for HTTP Methods (GET, POST, PUT, DELETE)
-- JSON Request Body Support
-
-### 3. Detailed Analytics
-- Thread State Analysis (Running, Waiting, Blocked)
-- CPU Time & User Time Measurements
-- Stack Trace Monitoring
-- Response Time Statistics
-- Error Rate Tracking
-
-</br>
-
-## Tech Stack
-- Spring Boot 3.4.2
-- Java 17
-- WebSocket for real-time communication
-- Chart.js for metrics visualization
-- Bootstrap 5 for UI
-- JavaParser for method analysis
-
-</br>
-
-## Implementation Details
-### 1. Core Components
-1. **PerformanceAspect**
-   - AOP-based performance measurement
-   - Method execution time tracking
-   - Thread state monitoring
-
-2. **ThreadMonitorService**
-   - Thread pool management
-   - CPU/User time measurement
-   - Thread state tracking
-
-3. **MemoryMonitorService**
-   - Heap/Non-heap memory monitoring
-   - GC metrics collection
-   - Memory usage analysis
-
-4. **WebSocket Handler**
-   - Real-time metrics transmission
-   - Bi-directional communication
-   - Session management
-
-### 2. Key Features Implementation
-1. **@PerformanceMeasure Annotation**
-   ```java
-   @Target(ElementType.METHOD)
-   @Retention(RetentionPolicy.RUNTIME)
-   public @interface PerformanceMeasure {
-       String value() default "";
-   }
-   ```
-
-2. **Endpoint Scanner**
-   - Automatic API endpoint detection
-   - Request/Response type analysis
-   - Service method relationship mapping
-
-</br>
-
-## Usage
-### 1. Add `@PerformanceMeasure` to target methods
-   ```java
-   @PerformanceMeasure("API Response Time Test")
-   @GetMapping("/api/test")
-   public ResponseEntity<?> testEndpoint() {
-       // Method implementation
-   }
-   ```
-
-### 2. Access the dashboard at `http://localhost:8080/performanceMeasure`
-
-</br>
-
-## Roadmap
-- [ ] Fix Bugs
-- [ ] Distributed Load Testing Support
-- [ ] Custom Metric Implementation
-- [ ] Test Scenario Export/Import
-- [ ] Performance Report Generation
-- [ ] Configurable Thread Pool Settings
-   - External configuration support (YAML/Properties)
-   - Environment-specific profiles
-   - Dynamic thread pool adjustment
-
-</br>
-
-## API Documentation
-### 1. Performance Monitoring Endpoints
-* `GET /performanceMeasure` - Main dashboard
-* `GET /performanceMeasure/endpoints` - List available endpoints
-* `POST /performanceMeasure/run` - Execute performance test
-* `GET /performanceMeasure/status/{testId}` - Get test status
-* `GET /performanceMeasure/results` - Get test results
-### 2. WebSocket Endpoints
-* `/ws/metrics` - Real-time metrics streaming
-
-</br>
-
-## Contributing
-1. Fork the Project
-2. Create your Feature Branch
-3. Commit your Changes
-4. Push to the Branch
-5. Open a Pull Request
-
-</br>
-
-## Branch Rules
-### 1. This project follows the Git Flow branching model
-
-- `develop` (default): Main development branch
-- `main`: Production-ready state
-- `feature/*`: New features
-- `bugfix/*`: Bug fixes
-- `hotfix/*`: Emergency fixes for production
-- `release/*`: Release preparation
-
-### 2. Branch Naming Convention
-- feature: `feature/add-memory-monitoring`
-- bugfix: `bugfix/fix-thread-metrics`
-- hotfix: `hotfix/critical-memory-leak`
-- release: `release/v1.0.0`
-
-### 3. Protection Rules
-- `develop` and `main`
-    - Require pull request reviews
-    - No direct pushes
-    - Must be up to date before merging
-    - Status checks must pass
-
-### 4. Commit Convention
-```
-feat: Add new feature
-fix: Fix bug
-docs: Update documentation
-style: Format code
-refactor: Refactor code
-test: Add tests
-chore: Update build tasks
-```
-
-</br>
-
-## License
-This project is licensed under the MIT License - see the [LICENSE](https://github.com/Seo-Jangwon/Simple-Spring-Performance-Measuring-Annotation/blob/develop/License) file for details.
-
-</br>
-
-For more detailed information or questions, please open an issue.
+# Mole1
+
+Please recommend a good name if you have one.
+</br>
+</br>
+A Spring Boot performance testing and monitoring tool that can be easily used with a single annotation. It provides real-time monitoring through WebSocket communication, memory tracking, and detailed thread analysis.
+
+
+<p>
+  <img src="img.png" alt="Image 1" width="300" />
+  <img src="img_2.png" alt="Image 2" width="200" />
+</p>
+
+
+</br>
+
+## Features
+### 1. Real-time Performance Monitoring
+- Memory Usage Tracking (Heap, Non-Heap)
+- Thread Pool Metrics (Active, Pool Size, Queue Size)
+- GC Activity Monitoring (Young/Old Generation)
+- Method-level Performance Analysis
+
+### 2. Load Testing Capabilities
+- Concurrent User Simulation
+- Configurable Test Parameters
+   - Concurrent Users Count
+   - Request Repeat Count
+   - Ramp-up Period
+- Customizable HTTP Headers
+- Support for HTTP Methods (GET, POST, PUT, DELETE)
+- JSON Request Body Support
+
+### 3. Detailed Analytics
+- Thread State Analysis (Running, Waiting, Blocked)
+- CPU Time & User Time Measurements
+- Stack Trace Monitoring
+- Response Time Statistics
+- Error Rate Tracking
+
+</br>
+
+## Tech Stack
+- Spring Boot 3.4.2
+- Java 17
+- WebSocket for real-time communication
+- Chart.js for metrics visualization
+- Bootstrap 5 for UI
+- JavaParser for method analysis
+
+</br>
+
+## Implementation Details
+### 1. Core Components
+1. **PerformanceAspect**
+   - AOP-based performance measurement
+   - Method execution time tracking
+   - Thread state monitoring
+
+2. **ThreadMonitorService**
+   - Thread pool management
+   - CPU/User time measurement
+   - Thread state tracking
+
+3. **MemoryMonitorService**
+   - Heap/Non-heap memory monitoring
+   - GC metrics collection
+   - Memory usage analysis
+
+4. **WebSocket Handler**
+   - Real-time metrics transmission
+   - Bi-directional communication
+   - Session management
+
+### 2. Key Features Implementation
+1. **@PerformanceMeasure Annotation**
+   ```java
+   @Target(ElementType.METHOD)
+   @Retention(RetentionPolicy.RUNTIME)
+   public @interface PerformanceMeasure {
+       String value() default "";
+   }
+   ```
+
+2. **Endpoint Scanner**
+   - Automatic API endpoint detection
+   - Request/Response type analysis
+   - Service method relationship mapping
+
+</br>
+
+## Usage
+### 1. Add `@PerformanceMeasure` to target methods
+   ```java
+   @PerformanceMeasure("API Response Time Test")
+   @GetMapping("/api/test")
+   public ResponseEntity<?> testEndpoint() {
+       // Method implementation
+   }
+   ```
+
+### 2. Access the dashboard at `http://localhost:8080/performanceMeasure`
+
+</br>
+
+## Roadmap
+- [ ] Fix Bugs
+- [ ] Distributed Load Testing Support
+- [ ] Custom Metric Implementation
+- [ ] Test Scenario Export/Import
+- [ ] Performance Report Generation
+- [ ] Configurable Thread Pool Settings
+   - External configuration support (YAML/Properties)
+   - Environment-specific profiles
+   - Dynamic thread pool adjustment
+
+</br>
+
+## API Documentation
+### 1. Performance Monitoring Endpoints
+* `GET /performanceMeasure` - Main dashboard
+* `GET /performanceMeasure/endpoints` - List available endpoints
+* `POST /performanceMeasure/run` - Execute performance test
+* `GET /performanceMeasure/status/{testId}` - Get test status
+* `GET /performanceMeasure/results` - Get test results
+### 2. WebSocket Endpoints
+* `/ws/metrics` - Real-time metrics streaming
+
+</br>
+
+## Contributing
+1. Fork the Project
+2. Create your Feature Branch
+3. Commit your Changes
+4. Push to the Branch
+5. Open a Pull Request
+
+</br>
+
+## Branch Rules
+### 1. This project follows the Git Flow branching model
+
+- `develop` (default): Main development branch
+- `main`: Production-ready state
+- `feature/*`: New features
+- `bugfix/*`: Bug fixes
+- `hotfix/*`: Emergency fixes for production
+- `release/*`: Release preparation
+
+### 2. Branch Naming Convention
+- feature: `feature/add-memory-monitoring`
+- bugfix: `bugfix/fix-thread-metrics`
+- hotfix: `hotfix/critical-memory-leak`
+- release: `release/v1.0.0`
+
+### 3. Protection Rules
+- `develop` and `main`
+    - Require pull request reviews
+    - No direct pushes
+    - Must be up to date before merging
+    - Status checks must pass
+
+### 4. Commit Convention
+```
+feat: Add new feature
+fix: Fix bug
+docs: Update documentation
+style: Format code
+refactor: Refactor code
+test: Add tests
+chore: Update build tasks
+```
+
+</br>
+
+## License
+This project is licensed under the MIT License - see the [LICENSE](https://github.com/Seo-Jangwon/Simple-Spring-Performance-Measuring-Annotation/blob/develop/License) file for details.
+
+</br>
+
+For more detailed information or questions, please open an issue.